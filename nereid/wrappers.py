--- conflicted
+++ resolved
@@ -74,15 +74,8 @@
         """Fetch the Browse Record of current website."""
         if self.url_rule is None:
             return None
-<<<<<<< HEAD
-        if self.url_rule.host is None:
-            return None
-        Website = current_app.pool.get('nereid.website')
-        return Website.search([('name', '=', self.url_rule.host)])[0]
-=======
         Website = current_app.pool.get('nereid.website')
         return Website.get_from_host(self.host)
->>>>>>> 39503fb4
 
     @cached_property
     def nereid_user(self):
